{
  "name": "rivet-uits",
  "description": "Indiana University design system",
  "homepage": "https://rivet.iu.edu",
  "version": "1.7.0",
  "license": "BSD-3-Clause",
  "repository": {
    "type": "git",
    "url": "https://github.com/indiana-university/rivet-source"
  },
  "bugs": {
    "url": "https://github.com/indiana-university/rivet-source/issues",
    "email": "rivet@iu.edu"
  },
  "scripts": {
    "start": "gulp",
    "headless": "gulp headless",
    "build": "npm run clean && gulp release && gulp fractalBuild && zip -r rivet.zip css js sass index.html",
    "test": "cypress run",
    "cypress:open": "cypress open",
    "clean": "rm -rf ./css ./js ./sass ./rivet.zip ./index.html",
    "prepublishOnly": "npm run build"
  },
  "files": [
    "css/**/*",
    "sass/**/*",
    "js/**/*",
    "index.html"
  ],
  "devDependencies": {
<<<<<<< HEAD
    "@frctl/fractal": "^1.2.0-beta.3",
=======
    "@frctl/fractal": "^1.2.0-beta.2",
>>>>>>> cbd40f3c
    "@frctl/mandelbrot": "^1.2.1",
    "@frctl/nunjucks": "^2.0.1",
    "autoprefixer": "^7.1.2",
    "browser-sync": "^2.26.5",
    "chai": "^4.1.2",
    "cypress": "^3.2.0",
    "eslint-config-rivet": "^1.0.0",
    "gulp": "^4.0.0",
    "gulp-concat": "^2.6.1",
    "gulp-cssnano": "^2.1.2",
    "gulp-eslint": "^4.0.0",
    "gulp-header": "^1.8.9",
    "gulp-mocha": "^6.0.0",
    "gulp-postcss": "^7.0.0",
    "gulp-rename": "^1.2.2",
    "gulp-sass": "^4.0.2",
    "gulp-stylelint": "^9.0.0",
    "gulp-uglify": "^3.0.0",
    "jsdom": "^11.3.0",
    "jsdom-global": "^3.0.2",
    "mocha": "^4.0.1",
    "node-sass": "^4.7.2",
    "pixelmatch": "^4.0.2",
    "pngjs": "^3.3.1",
    "polyserve": "^0.27.15",
    "postcss": "^6.0.8",
    "postcss-reporter": "^4.0.0",
    "postcss-scss": "^1.0.2",
    "pump": "^1.0.2",
    "puppeteer": "^1.16.0",
    "require-dir": "^0.3.2",
    "stylelint": "^10.0.1",
    "stylelint-config-rivet": "^1.0.0",
    "stylelint-scss": "^3.6.1"
  },
  "dependencies": {}
}<|MERGE_RESOLUTION|>--- conflicted
+++ resolved
@@ -28,11 +28,7 @@
     "index.html"
   ],
   "devDependencies": {
-<<<<<<< HEAD
-    "@frctl/fractal": "^1.2.0-beta.3",
-=======
     "@frctl/fractal": "^1.2.0-beta.2",
->>>>>>> cbd40f3c
     "@frctl/mandelbrot": "^1.2.1",
     "@frctl/nunjucks": "^2.0.1",
     "autoprefixer": "^7.1.2",
