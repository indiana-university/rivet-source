/**
 * A lot of this is largely based on the great work in this article:
 * https://bitsofco.de/accessible-modal-modal/
 */

var Modal = (function () {
    /**
     * Set up
     */

    /**
     * Adding both prefixed ".rvt-" and old ".modal"  versions of the
     * selectors here. Let's eventually look at deprecating the
     * old un-prefixed version.
    */
    var modals = document.querySelectorAll('.rvt-modal, .modal');
    var modalTriggers = document.querySelectorAll('[data-modal-trigger]');

    // Make modalTriggers an array
    modalTriggers = Array.prototype.slice.call(modalTriggers);
    var allFocusableEls = 'a[href], area[href], input:not([disabled]), select:not([disabled]), textarea:not([disabled]), button:not([disabled]), [tabindex="0"]';

    /**
     * We need these to pass around values that multiple
     * 'Modal' methods will need access to.
     */

    var isDialog;
    var focusedElBeforeOpen;
    var focusableEls;
    var firstFocusableEl;
    var lastFocusableEl;

    /**
     * Kick everything off here.
     */
    var init = function () {
        // Check to see if any modals exist on the page.
        if (modals.length != 0 && modalTriggers.length != 0) {
            _bindUiActions();
        }
    }

    var _bindUiActions = function () {
        modalTriggers.forEach(function (el) {
            el.addEventListener('click', function () {
                // Set up
                var modalID = el.getAttribute('data-modal-trigger');
                var modalEl = document.querySelector('#' + modalID);

                // Open the modal
                openModal(modalEl);
            });
        });
    }

    /**
     * @param {object} currentModal - The current HTML modal element to open.
     */
    var openModal = function (currentModal) {
        // Is the modal a modal dialog i.e. clicking background doesn't close?
        isDialog = currentModal.getAttribute('data-modal-dialog');

        // Store a reference to the inner modal container
        var modalElInner = currentModal.querySelector('.rvt-modal__inner, .modal__inner');

        /**
         * Get all the close triggers for the current modal. This includes
         * the default close (x) button, but could be other triggers
         * like a cancel button, etc.
         */
        var modalCloseButtons = currentModal.querySelectorAll('[data-modal-close]');

        // Convert nodelist to an array
        modalCloseButtons = Array.prototype.slice.call(modalCloseButtons);

        modalCloseButtons.forEach(function (el) {
            el.addEventListener('click', function () {
                closeModal(currentModal);
            });
        });

        // Get anything that's focusable
        focusableEls = currentModal.querySelectorAll(allFocusableEls);

        // Make focusableEls an Arry so we can do Array stuff with it.
        focusableEls = Array.prototype.slice.call(focusableEls);

        /**
         * Find the first and last focusable element in the array and
         * store them in variable where other methods can find them.
         */
        firstFocusableEl = focusableEls[0];
        lastFocusableEl = focusableEls[focusableEls.length - 1];

        /**
         * Add a class to the body that we use as a hook to allow
         * the modal to scroll.
         */
<<<<<<< HEAD
        if(document.body) {
=======
        if (document.body) {
>>>>>>> a34fd2e2
            document.body.classList.add('rvt-modal-open');
        }

        /**
         * Store a reference to modal trigger that was clicked so that
         * we can return focus to it later.
         */
        focusedElBeforeOpen = document.activeElement;

        // Remove aria-hidden attr to show the modal.
        currentModal.removeAttribute('aria-hidden');

        /**
         * If the modal isn't a modal dialog allow user to click
         * the background to close.
         */
        if (!isDialog) {
            // Hide the modal if use clicks on background.
            currentModal.addEventListener('click', function () {
                closeModal(this);
            });
        }

        // Stops clicking on the actual modal stuff from bubbling up.
        modalElInner.addEventListener('click', function (e) {
            e.stopPropagation();
        });

        // Listen for tab or escape keys and handle events.
        currentModal.addEventListener('keydown', function (e) {
            _handleKeyDown(currentModal, e);
        });

        // Add focus to the modal that just opened.
        currentModal.focus();
    }

    /**
     * @param {object} modalToHandle - The current HTML modal element to open.
     * @param {object} e - The event object
     */
    var _handleKeyDown = function (modalToHandle, e) {
        var KEY_TAB = 9;
        var KEY_ESC = 27;

        function handleBackwardTab() {
            if (document.activeElement === firstFocusableEl) {
                e.preventDefault();
                lastFocusableEl.focus();
            }
        }

        function handleForwardTab() {
            if (document.activeElement === lastFocusableEl) {
                e.preventDefault();
                firstFocusableEl.focus();
            }
        }

        switch (e.keyCode) {
            case KEY_TAB:
                if (focusableEls.length === 1) {
                    e.preventDefault();
                    break;
                }
                if (e.shiftKey) {
                    handleBackwardTab();
                } else {
                    handleForwardTab();
                }
                break;

            case KEY_ESC:
                if (!isDialog) {
                    closeModal(modalToHandle);
                }
                break;

            default:
                break;
        }
    }

    /**
     * @param {object} modalToClose - The HTML modal element to close.
     */
<<<<<<< HEAD
    var closeModal = function(modalToClose) {
        if(document.body) {
            document.body.removeAttribute('class');
        }
=======
    var closeModal = function (modalToClose) {
        if (document.body) {
            document.body.removeAttribute('class');
        }

>>>>>>> a34fd2e2
        modalToClose.setAttribute('aria-hidden', 'true');

        /**
         * Return focus to the modal trigger that originally
         * opened the modal.
         */
        if (focusedElBeforeOpen) {
            focusedElBeforeOpen.focus();
        }
    }

    return {
        init: init,
        open: openModal,
        close: closeModal
    }
<<<<<<< HEAD


})();
=======
})();
>>>>>>> a34fd2e2
<|MERGE_RESOLUTION|>--- conflicted
+++ resolved
@@ -97,11 +97,7 @@
          * Add a class to the body that we use as a hook to allow
          * the modal to scroll.
          */
-<<<<<<< HEAD
-        if(document.body) {
-=======
         if (document.body) {
->>>>>>> a34fd2e2
             document.body.classList.add('rvt-modal-open');
         }
 
@@ -188,18 +184,11 @@
     /**
      * @param {object} modalToClose - The HTML modal element to close.
      */
-<<<<<<< HEAD
-    var closeModal = function(modalToClose) {
-        if(document.body) {
-            document.body.removeAttribute('class');
-        }
-=======
     var closeModal = function (modalToClose) {
         if (document.body) {
             document.body.removeAttribute('class');
         }
 
->>>>>>> a34fd2e2
         modalToClose.setAttribute('aria-hidden', 'true');
 
         /**
@@ -216,10 +205,4 @@
         open: openModal,
         close: closeModal
     }
-<<<<<<< HEAD
-
-
 })();
-=======
-})();
->>>>>>> a34fd2e2
