/**
 * Copyright (C) 2018 The Trustees of Indiana University
 * SPDX-License-Identifier: BSD-3-Clause
 */
// Polyfills
import './polyfills/closest';
import './polyfills/CustomEvent';
import './polyfills/remove';

// Components
import Alert from './components/alert';
import Dropdown from './components/dropdown';
import FileInput from './components/fileInput';
import Modal from './components/modal';
import Sidenav from './components/sidenav';

<<<<<<< HEAD
export default { Alert, FileInput, Modal, Sidenav };
=======
export default { Alert, Dropdown, FileInput, Sidenav };
>>>>>>> b435c4d6
<|MERGE_RESOLUTION|>--- conflicted
+++ resolved
@@ -14,8 +14,4 @@
 import Modal from './components/modal';
 import Sidenav from './components/sidenav';
 
-<<<<<<< HEAD
-export default { Alert, FileInput, Modal, Sidenav };
-=======
-export default { Alert, Dropdown, FileInput, Sidenav };
->>>>>>> b435c4d6
+export default { Alert, Dropdown, FileInput, Modal, Sidenav };