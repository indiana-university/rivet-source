--- conflicted
+++ resolved
@@ -15,8 +15,4 @@
 import Sidenav from './components/sidenav';
 import Tabs from './components/tabs';
 
-<<<<<<< HEAD
-export default { Alert, Dropdown, FileInput, Modal, Sidenav };
-=======
-export default { Alert, Dropdown, FileInput, Sidenav, Tabs };
->>>>>>> 98ce0bdb
+export default { Alert, Dropdown, FileInput, Modal, Sidenav, Tabs };