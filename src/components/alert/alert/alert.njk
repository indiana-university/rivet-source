<div class="rvt-alert rvt-alert--{{ type }}" role="alertdialog" aria-labelledby="{{ id }}-alert-title" data-alert="{{ type }}">
    <h1 class="rvt-alert__title" id="{{ id }}-alert-title">{{ title }}</h1>
    <p class="rvt-alert__message">{{ message }}</p>
    {% render "@includes--alert-close-button" %}
<<<<<<< HEAD
</div>
=======
</div>
<script>
  let close{{ type }}Element = document.querySelector('[data-alert="{{ type }}"]');
  window.new{{ type }}Alert = new Rivet.Alert(close{{ type }}Element);
</script>
>>>>>>> a8009146
<|MERGE_RESOLUTION|>--- conflicted
+++ resolved
@@ -2,12 +2,8 @@
     <h1 class="rvt-alert__title" id="{{ id }}-alert-title">{{ title }}</h1>
     <p class="rvt-alert__message">{{ message }}</p>
     {% render "@includes--alert-close-button" %}
-<<<<<<< HEAD
-</div>
-=======
 </div>
 <script>
   let close{{ type }}Element = document.querySelector('[data-alert="{{ type }}"]');
   window.new{{ type }}Alert = new Rivet.Alert(close{{ type }}Element);
-</script>
->>>>>>> a8009146
+</script>