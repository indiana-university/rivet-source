<header class="rvt-header" role="banner">
    <a class="rvt-skip-link" href="#main-content">Skip to content</a>
    <!-- Trident -->
    <div class="rvt-header__trident">
        {{> @includes--trident }}
    </div>
    <!-- App title -->
    <span class="rvt-header__title">
        <a href="#0">Application Title</a>
    </span>
    <!-- Wrapper for header interactive elements -->
    <div class="rvt-header__controls">
        <!-- Main inline nav element -->
        <nav class="rvt-header__main-nav" role="navigation">
             <ul>
                <li><a href="#0">Nav one</a></li>
                <li>
                    <div class="rvt-dropdown">
<<<<<<< HEAD
                        <button class="rvt-dropdown__toggle" data-dropdown-toggle="dropdown-1" aria-haspopup="true" aria-expanded="false">
                            <span class="rvt-dropdown__toggle-text">Nav two</span>
                            <svg xmlns="http://www.w3.org/2000/svg" width="16" height="16" viewBox="0 0 16 16">
                                <title>Dropdown icon</title>
=======
                        <button class="rvt-dropdown__trigger" data-dropdown-trigger="dropdown-1" aria-haspopup="true" aria-expanded="false">
                            <span class="rvt-dropdown__trigger-text">Nav two</span>
                            <svg role="img" alt="" xmlns="http://www.w3.org/2000/svg" width="16" height="16" viewBox="0 0 16 16">
>>>>>>> da19c5b1
                                <path fill="currentColor" d="M8,12.46a2,2,0,0,1-1.52-.7L1.24,5.65a1,1,0,1,1,1.52-1.3L8,10.46l5.24-6.11a1,1,0,0,1,1.52,1.3L9.52,11.76A2,2,0,0,1,8,12.46Z"/>
                            </svg>
                        </button>
                        <div class="rvt-dropdown__menu" id="dropdown-1" aria-hidden="true">
                            <a href="#0">Subnav One</a>
                            <a href="#0">Subnav Two</a>
                            <a href="#0">Subnav Three</a>
                        </div>
                    </div>
                </li>
                <li><a href="#0">Nav three</a></li>
                <li>
                    <div class="rvt-dropdown">
<<<<<<< HEAD
                        <button class="rvt-dropdown__toggle" data-dropdown-toggle="dropdown-2" aria-haspopup="true" aria-expanded="false">
                            <span class="rvt-dropdown__toggle-text">Nav four</span>
                            <svg xmlns="http://www.w3.org/2000/svg" width="16" height="16" viewBox="0 0 16 16">
                                <title>Dropdown icon</title>
=======
                        <button class="rvt-dropdown__trigger" data-dropdown-trigger="dropdown-2" aria-haspopup="true" aria-expanded="false">
                            <span class="rvt-dropdown__trigger-text">Nav four</span>
                            <svg role="img" alt="" xmlns="http://www.w3.org/2000/svg" width="16" height="16" viewBox="0 0 16 16">
>>>>>>> da19c5b1
                                <path fill="currentColor" d="M8,12.46a2,2,0,0,1-1.52-.7L1.24,5.65a1,1,0,1,1,1.52-1.3L8,10.46l5.24-6.11a1,1,0,0,1,1.52,1.3L9.52,11.76A2,2,0,0,1,8,12.46Z"/>
                            </svg>
                        </button>
                        <div class="rvt-dropdown__menu" id="dropdown-2" aria-hidden="true">
                            <a href="#0">Subnav One</a>
                            <a href="#0">Subnav Two</a>
                            <a href="#0">Subnav Three</a>
                        </div>
                    </div>
                </li>
            </ul>
        </nav>
        <!-- ID menu w/ dropdown -->
<<<<<<< HEAD
        {{> @includes--header-id-menu }}
=======
        <div class="rvt-header-id">
            <div class="rvt-dropdown">
                <button class="rvt-header-id__profile rvt-header-id__profile--has-dropdown rvt-dropdown__trigger" data-dropdown-trigger="id-dropdown" aria-haspopup="true" aria-expanded="false">
                    <span class="rvt-header-id__avatar" aria-hidden="true">RS</span>
                    <span class="rvt-header-id__user">rswanson</span>
                    <svg role="img" alt="" class="rvt-m-left-xs" xmlns="http://www.w3.org/2000/svg" width="16" height="16" viewBox="0 0 16 16">
                        <path fill="currentColor" d="M8,12.46a2,2,0,0,1-1.52-.7L1.24,5.65a1,1,0,1,1,1.52-1.3L8,10.46l5.24-6.11a1,1,0,0,1,1.52,1.3L9.52,11.76A2,2,0,0,1,8,12.46Z"/>
                    </svg>
                </button>
                <div class="rvt-dropdown__menu rvt-dropdown__menu--right" id="id-dropdown" aria-hidden="true">
                    <a href="#">Account settings</a>
                    <a href="#">Admin task one</a>
                    <a href="#">Admin task two</a>
                    <a href="">Log out</a>
                </div>
            </div>
        </div>
>>>>>>> da19c5b1
        <!-- Drawer close button - shows on small screens -->
        <button class="rvt-drawer-button" aria-haspopup="true" aria-expanded="false" data-drawer-toggle="mobile-drawer">
            <span class="sr-only">Toggle menu</span>
            {{> @includes--drawer-button }}
        </button>
    </div>
    <!--
        Drawer - small screens only
        NOTE: If we are going to give people the option to use the drawer
        on desktop as well, a combo of duplicating markup and showing/hiding
        is probably the best way to handle that kind of flexibility.
        We'll just need to be clear about it in the documentation.
    -->
    <div class="rvt-drawer" aria-hidden="true" id="mobile-drawer">
        <!-- Drawer nav -->
        <nav class="rvt-drawer__nav" role="navigation">
            <ul>
                <li class="has-children">
                    <button class="rvt-header-id__profile rvt-header-id__profile--drawer" data-subnav-toggle="subnav-id" aria-haspopup="true" aria-expanded="false">
                        <span class="rvt-header-id__avatar" aria-hidden="true">RS</span>
                        <span class="rvt-header-id__user rvt-header-id__user--has-dropdown">rswanson</span>
                    </button>
                    <ul id="subnav-id" aria-hidden="true">
                        <li><a href="#">Account settings</a></li>
                        <li><a href="#">Admin task one</a></li>
                        <li><a href="#">Admin task two</a></li>
                        <li><a href="">Log out</a></li>
                    </ul>
                </li>
                <li><a href="#0">Nav one</a></li>
                <li class="has-children">
                    <button data-subnav-toggle="subnav-1" aria-haspopup="true" aria-expanded="false">Nav two</button>
                    <ul id="subnav-1" aria-hidden="true">
                        <li><a href="#0">Subnav one</a></li>
                        <li><a href="#0">Subnav two</a></li>
                        <li><a href="#0">Subnav three</a></li>
                    </ul>
                </li>
                <li><a href="#0">Nav three</a></li>
                <li class="has-children">
                    <button data-subnav-toggle="subnav-2" aria-haspopup="true" aria-expanded="false">Nav four</button>
                    <ul id="subnav-2" aria-hidden="true">
                        <li><a href="#0">Subnav one</a></li>
                        <li><a href="#0">Subnav two</a></li>
                        <li><a href="#0">Subnav three</a></li>
                    </ul>
                </li>
            </ul>
            <button class="rvt-drawer__bottom-close">Close nav</button>
        </nav>
    </div>
</header><|MERGE_RESOLUTION|>--- conflicted
+++ resolved
@@ -16,16 +16,10 @@
                 <li><a href="#0">Nav one</a></li>
                 <li>
                     <div class="rvt-dropdown">
-<<<<<<< HEAD
                         <button class="rvt-dropdown__toggle" data-dropdown-toggle="dropdown-1" aria-haspopup="true" aria-expanded="false">
                             <span class="rvt-dropdown__toggle-text">Nav two</span>
-                            <svg xmlns="http://www.w3.org/2000/svg" width="16" height="16" viewBox="0 0 16 16">
+                            <svg role="img" alt="" xmlns="http://www.w3.org/2000/svg" width="16" height="16" viewBox="0 0 16 16">
                                 <title>Dropdown icon</title>
-=======
-                        <button class="rvt-dropdown__trigger" data-dropdown-trigger="dropdown-1" aria-haspopup="true" aria-expanded="false">
-                            <span class="rvt-dropdown__trigger-text">Nav two</span>
-                            <svg role="img" alt="" xmlns="http://www.w3.org/2000/svg" width="16" height="16" viewBox="0 0 16 16">
->>>>>>> da19c5b1
                                 <path fill="currentColor" d="M8,12.46a2,2,0,0,1-1.52-.7L1.24,5.65a1,1,0,1,1,1.52-1.3L8,10.46l5.24-6.11a1,1,0,0,1,1.52,1.3L9.52,11.76A2,2,0,0,1,8,12.46Z"/>
                             </svg>
                         </button>
@@ -39,16 +33,10 @@
                 <li><a href="#0">Nav three</a></li>
                 <li>
                     <div class="rvt-dropdown">
-<<<<<<< HEAD
                         <button class="rvt-dropdown__toggle" data-dropdown-toggle="dropdown-2" aria-haspopup="true" aria-expanded="false">
                             <span class="rvt-dropdown__toggle-text">Nav four</span>
-                            <svg xmlns="http://www.w3.org/2000/svg" width="16" height="16" viewBox="0 0 16 16">
+                            <svg role="img" alt="" xmlns="http://www.w3.org/2000/svg" width="16" height="16" viewBox="0 0 16 16">
                                 <title>Dropdown icon</title>
-=======
-                        <button class="rvt-dropdown__trigger" data-dropdown-trigger="dropdown-2" aria-haspopup="true" aria-expanded="false">
-                            <span class="rvt-dropdown__trigger-text">Nav four</span>
-                            <svg role="img" alt="" xmlns="http://www.w3.org/2000/svg" width="16" height="16" viewBox="0 0 16 16">
->>>>>>> da19c5b1
                                 <path fill="currentColor" d="M8,12.46a2,2,0,0,1-1.52-.7L1.24,5.65a1,1,0,1,1,1.52-1.3L8,10.46l5.24-6.11a1,1,0,0,1,1.52,1.3L9.52,11.76A2,2,0,0,1,8,12.46Z"/>
                             </svg>
                         </button>
@@ -62,27 +50,7 @@
             </ul>
         </nav>
         <!-- ID menu w/ dropdown -->
-<<<<<<< HEAD
         {{> @includes--header-id-menu }}
-=======
-        <div class="rvt-header-id">
-            <div class="rvt-dropdown">
-                <button class="rvt-header-id__profile rvt-header-id__profile--has-dropdown rvt-dropdown__trigger" data-dropdown-trigger="id-dropdown" aria-haspopup="true" aria-expanded="false">
-                    <span class="rvt-header-id__avatar" aria-hidden="true">RS</span>
-                    <span class="rvt-header-id__user">rswanson</span>
-                    <svg role="img" alt="" class="rvt-m-left-xs" xmlns="http://www.w3.org/2000/svg" width="16" height="16" viewBox="0 0 16 16">
-                        <path fill="currentColor" d="M8,12.46a2,2,0,0,1-1.52-.7L1.24,5.65a1,1,0,1,1,1.52-1.3L8,10.46l5.24-6.11a1,1,0,0,1,1.52,1.3L9.52,11.76A2,2,0,0,1,8,12.46Z"/>
-                    </svg>
-                </button>
-                <div class="rvt-dropdown__menu rvt-dropdown__menu--right" id="id-dropdown" aria-hidden="true">
-                    <a href="#">Account settings</a>
-                    <a href="#">Admin task one</a>
-                    <a href="#">Admin task two</a>
-                    <a href="">Log out</a>
-                </div>
-            </div>
-        </div>
->>>>>>> da19c5b1
         <!-- Drawer close button - shows on small screens -->
         <button class="rvt-drawer-button" aria-haspopup="true" aria-expanded="false" data-drawer-toggle="mobile-drawer">
             <span class="sr-only">Toggle menu</span>
