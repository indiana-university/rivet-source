status: "beta"
preview: "@preview-no-padding"
variants:
    - name: "default"
      label: "Header base"
    - name: "id-menu"
      label: "Header w/ user ID (simple log out)"
      notes: |
        # Identity Menu
        The inclusion of an avatar and username, or only username are both appropriate choices. When your application has multiple user functions consider including the dropdown menu. When there is only one user function consider replacing the carat with a bar followed by the single function. (example:  username | Log out). On mobile this item collapses into the side menu above all other options.
    - name: "main-nav"
      label: "Header w/ main navigation"
      notes: |
        # Main navigation

        These lists work best for priority tasks and internal navigation. Consider including no more than five items in this list. These items can optionally also include nested structural navigation as a Rivet standard styled dropdown on desktop. On mobile these items collapse into the side menu, below the identity row and above the side menu options.

        ## Implementation notes

        The main navigation extension (`.rvt-header__main-nav`) will always need to be used with the drawer (`.rvt-drawer`) component. To allow for maximum flexibility, the markup in `.rvt-header__main-nav` needs to be duplicated inside of the `.rvt-drawer__nav` inside of the drawer. Starting at medium screen sizes (1080px–740px) and smaller the main nav extension is hidden using `display: none;` and the the `.rvt-drawer__nav` (with duplicate navigation) is shown using `display: block;`.

        ### Main navigation with dropdowns

        To create a nested navigation structure you can use Rivet's standard dropdown menus. Dropdown menus can be nested inside of any of the main navigation `li` elements and implemented using the appropriate data attributes on the dropdown.

        ```html
        <nav class="rvt-header__main-nav">
             <ul>
                <li><a href="#0">Nav one</a></li>
                <li>
                    <div class="rvt-dropdown">
<<<<<<< HEAD
                        <a class="rvt-dropdown__toggle" href="#0" data-dropdown-toggle="dropdown-example" aria-haspopup="true" aria-expanded="false">
                            <span class="rvt-dropdown__toggle-text">Nav two</span>
                            <svg xmlns="http://www.w3.org/2000/svg" width="16" height="16" viewBox="0 0 16 16">
                                <title>Dropdown icon</title>
=======
                        <a class="rvt-dropdown__trigger" href="#0" data-dropdown-trigger="dropdown-example" aria-haspopup="true" aria-expanded="false">
                            <span class="rvt-dropdown__trigger-text">Nav two</span>
                            <svg role="img" alt="" xmlns="http://www.w3.org/2000/svg" width="16" height="16" viewBox="0 0 16 16">
>>>>>>> da19c5b1
                                <path fill="currentColor" d="M8,12.46a2,2,0,0,1-1.52-.7L1.24,5.65a1,1,0,1,1,1.52-1.3L8,10.46l5.24-6.11a1,1,0,0,1,1.52,1.3L9.52,11.76A2,2,0,0,1,8,12.46Z"/>
                            </svg>
                        </a>
                        <div class="rvt-dropdown__menu" id="dropdown-example" aria-hidden="true">
                            <a href="#0">Subnav One</a>
                            <a href="#0">Subnav Two</a>
                            <a href="#0">Subnav Three</a>
                        </div>
                    </div>
                </li>
                ... More navigation
            </ul>
        </nav>
        ```

        ### Identity menu dropdown
        When your application has multiple user-specific functions (e.g. "Account settings") you can wrap the contents of the `.rvt-header-id` extension in a standard Rivet dropdown component. Note that you'll need to add a `--has-dropdown` modifier class to the `.rvt-header-id__profile` element to remove the default styling.

        ```html
         <!-- ID menu w/ dropdown -->
         <div class="rvt-header-id">
             <div class="rvt-dropdown">
                 <a href="#0" class="rvt-header-id__profile rvt-header-id__profile--has-dropdown dropdown__trigger" data-dropdown-toggle="id-dropdown-example" aria-haspopup="true" aria-expanded="false">
                     <span class="rvt-header-id__avatar" aria-hidden="true">RS</span>
                     <span class="rvt-header-id__user">rswanson</span>
                     <svg role="img" alt="" class="rvt-m-left-xs" xmlns="http://www.w3.org/2000/svg" width="16" height="16" viewBox="0 0 16 16">
                        <path fill="currentColor" d="M8,12.46a2,2,0,0,1-1.52-.7L1.24,5.65a1,1,0,1,1,1.52-1.3L8,10.46l5.24-6.11a1,1,0,0,1,1.52,1.3L9.52,11.76A2,2,0,0,1,8,12.46Z"/>
                    </svg>
                 </a>
                 <div class="rvt-dropdown__menu rvt-dropdown__menu--right" id="id-dropdown-example" aria-hidden="true">
                     <a href="#">Account settings</a>
                     <a href="#">Admin task one</a>
                     <a href="#">Admin task two</a>
                     <a href="">Log out</a>
                 </div>
             </div>
         </div>
        ```

    - name: "persistent-drawer"
      label: "Header w/ persistent desktop drawer"
      notes: |
        # Desktop drawer
    - name: "light-background"
      label: "Header w/ light background"
      preview: "@preview-gray-stage"
      notes: |
        # Light background variant

        For applications that use a light gray background/stage, the header can also be used with the modifier class `.rvt-header--light`. This will give the header a white background color to help provide contrast against the stage.

        If you choose to use a light gray background for your app we recommend a gray no darker than `#f7f7f7`.
    - name: "skip-link"
      label: "Header skip link example"
      notes: |
        # Skip navigation link
        Users that browse website using a keyboard only need a fast way to skip to the main content of an application without having to tab through each navigation item. **All versions** of the Rivet header should include a skip link that is only visible when in focus. The skip link should be the first focusable element in the DOM and link via an `id` attribute to the `<main>` element of you application.<|MERGE_RESOLUTION|>--- conflicted
+++ resolved
@@ -29,16 +29,10 @@
                 <li><a href="#0">Nav one</a></li>
                 <li>
                     <div class="rvt-dropdown">
-<<<<<<< HEAD
                         <a class="rvt-dropdown__toggle" href="#0" data-dropdown-toggle="dropdown-example" aria-haspopup="true" aria-expanded="false">
                             <span class="rvt-dropdown__toggle-text">Nav two</span>
-                            <svg xmlns="http://www.w3.org/2000/svg" width="16" height="16" viewBox="0 0 16 16">
+                            <svg role="img" alt="" xmlns="http://www.w3.org/2000/svg" width="16" height="16" viewBox="0 0 16 16">
                                 <title>Dropdown icon</title>
-=======
-                        <a class="rvt-dropdown__trigger" href="#0" data-dropdown-trigger="dropdown-example" aria-haspopup="true" aria-expanded="false">
-                            <span class="rvt-dropdown__trigger-text">Nav two</span>
-                            <svg role="img" alt="" xmlns="http://www.w3.org/2000/svg" width="16" height="16" viewBox="0 0 16 16">
->>>>>>> da19c5b1
                                 <path fill="currentColor" d="M8,12.46a2,2,0,0,1-1.52-.7L1.24,5.65a1,1,0,1,1,1.52-1.3L8,10.46l5.24-6.11a1,1,0,0,1,1.52,1.3L9.52,11.76A2,2,0,0,1,8,12.46Z"/>
                             </svg>
                         </a>
