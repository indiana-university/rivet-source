--- conflicted
+++ resolved
@@ -31,16 +31,11 @@
     display: none;
   }
 
-<<<<<<< HEAD
   &::-moz-focus-inner {
     border: 0;
   }
 
-  &:focus,
-  &--focus {
-=======
-  &:focus {
->>>>>>> 50a587af
+  &:focus {
     @extend %button-focus;
   }
 
