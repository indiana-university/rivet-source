// Copyright (C) 2018 The Trustees of Indiana University
// SPDX-License-Identifier: BSD-3-Clause

// Global class name prefix
$prefix: "rvt";

// Base font family

$font-base: "BentonSans", "Helvetica Neue", "Helvetica", "sans-serif" !default;

// Main type sizes map. This is used to generate all of the .ts-
// utility classes in "components/_type-scale.scss"

// $key = pixel size, $value = relational units

$type-sizes: (
  12: .75rem,
  xxs: .75rem,
  14: .875rem,
  xs: .875rem,
  16: 1rem,
  base: 1rem,
  18: 1.125rem,
  20: 1.25rem,
  sm: 1.25rem,
  23: 1.4375rem,
  26: 1.625rem,
  md: 1.625rem,
  29: 1.8125rem,
  32: 2rem,
  lg: 2rem,
  36: 2.25rem,
  41: 2.5625rem,
  xl: 2.5625rem,
  46: 2.875rem,
  52: 3.25rem,
  xxl: 3.25rem,
) !default;

// Type Size variables

$ts-12: map-get($type-sizes, 12) !default;
$ts-14: map-get($type-sizes, 14) !default;
$ts-16: map-get($type-sizes, 16) !default;
$ts-18: map-get($type-sizes, 18) !default;
$ts-20: map-get($type-sizes, 20) !default;
$ts-23: map-get($type-sizes, 23) !default;
$ts-26: map-get($type-sizes, 26) !default;
$ts-29: map-get($type-sizes, 29) !default;
$ts-32: map-get($type-sizes, 32) !default;
$ts-36: map-get($type-sizes, 36) !default;
$ts-41: map-get($type-sizes, 41) !default;
$ts-46: map-get($type-sizes, 46) !default;
$ts-52: map-get($type-sizes, 52) !default;

// Type scale aliases

$ts-xxs: $ts-12 !default;
$ts-xs: $ts-14 !default;
$ts-base: $ts-16 !default;
$ts-sm: $ts-20 !default;
$ts-md: $ts-26 !default;
$ts-lg: $ts-32 !default;
$ts-xl: $ts-41 !default;
$ts-xxl: $ts-52 !default;

// Font weight variables

$font-weight-bold: 700;
$font-weight-regular: 400;

$colors: (
  white: #ffffff,
  cream: #edebeb,
  crimson: #990000,
  black: #333333,
  black--050: #fafafa,
  black--100: #eeeeee,
  black--150: #eaeaea,
  black--200: #dddddd,
  black--300: #cccccc,
  black--400: #aaaaaa,
  black--500: #999999,
  black--600: #777777,
  black--700: #666666,
  black--800: #555555,
  black--900: #444444,
  blue: #006298,
  blue--050: #edf1f6,
  blue--100: #dce3ee,
  blue--200: #b8c8dc,
  blue--300: #95adcb,
  blue--400: #7194ba,
  blue--500: #497ba9,
  blue--600: #006298, // color-blue
  blue--700: #134a71,
  blue--800: #16324b,
  blue--900: #121c28,
  green: #008a28,
  green--050: #eaf3e8,
  green--100: #d4e8d2,
  green--200: #aad1a7,
  green--300: #7eb97c,
  green--400: #50a253,
  green--500: #008a28, // color-green
  green--600: #116d23,
  green--700: #16521d,
  green--800: #153717,
  green--900: #111f0f,
  yellow: #f5bb17,
  yellow--050: #ffeecd,
  yellow--100: #ffdd9b,
  yellow--200: #d6a31a,
  yellow--300: #b58a1b,
  yellow--400: #94721b,
  yellow--500: #f5bb17, //color-yellow
  yellow--600: #765a19,
  yellow--700: #584416,
  yellow--800: #3c2e13,
  yellow--900: #221b0c,
  orange: #df3603,
  orange--050: #ffece5,
  orange--100: #ffd9cc,
  orange--200: #ffb49a,
  orange--300: #fa8e6b,
  orange--400: #ef663c,
  orange--500: #df3603, //color-orange
  orange--600: #b02f0a,
  orange--700: #82270d,
  orange--800: #571e0c,
  orange--900: #2f1407
) !default;

// Base colors
$color-white: map-get($colors, white) !default;

// Brand Colors
$color-cream: map-get($colors, cream) !default;
$color-crimson: map-get($colors, crimson) !default;

// Black variants
<<<<<<< HEAD
$color-black: map-get($colors, black) !default;

// NOTE: Standardize the way we are using variants less than 100.
$color-black--050: map-get($colors, black--050) !default;
$color-black--100: map-get($colors, black--100) !default;

// NOTE: This black variant is an outlier. We don't include a "--150"
// variant with the other colors, but this color has worked really well
// for border colors on components like the header, etc.
// We could revisit and see if it makes sense to remove and replace any
// references moving forward.

$color-black--150: map-get($colors, black--150) !default;
$color-black--200: map-get($colors, black--200) !default;
$color-black--300: map-get($colors, black--300) !default;
$color-black--400: map-get($colors, black--400) !default;
$color-black--500: map-get($colors, black--500) !default;
$color-black--600: map-get($colors, black--600) !default;
$color-black--700: map-get($colors, black--700) !default;
$color-black--800: map-get($colors, black--800) !default;
$color-black--900: map-get($colors, black--900) !default;

// Use this when you need a default (darkest) black.
$color-black--rich: #000000 !default;
=======

$color-black: #243142 !default;

$color-black--050: #f7f7f8 !default; // Lightened slightly to use for backgrounds
$color-black--100: #ebecee !default; // Lightened slightly
$color-black--200: #c4c7cc !default;
$color-black--300: #a7abb3 !default;
$color-black--400: #8b919b !default; //Meets 3.5 contrast ratio for non-text interactive elements (form borders)
$color-black--500: #707784 !default;
$color-black--600: #565f6d !default;
$color-black--700: #3d4757 !default;
$color-black--800: $color-black !default;
$color-black--900: #161c24 !default;
>>>>>>> 74d63fcc

// Blue variants (See note above about "Midnight") $color-blue--600 = new Midnight

// Base color from brand palette. All color scale colors generated from this.
// Internal use only: Use $color-blue--600 in all components to reference
// the base blue.

$color-blue: map-get($colors, blue) !default; // Luminosity 604

$color-blue--050:  map-get($colors, blue--050) !default;
$color-blue--100:  map-get($colors, blue--100) !default;
$color-blue--200:  map-get($colors, blue--200) !default;
$color-blue--300:  map-get($colors, blue--300) !default;
$color-blue--400:  map-get($colors, blue--400) !default;
$color-blue--500:  map-get($colors, blue--500) !default;
// Replacing generated color here with base brand color since they are
// perceivably the same. Generated value was #076399
$color-blue--600:  map-get($colors, blue--600) !default;
$color-blue--700: map-get($colors, blue--700) !default;
$color-blue--800: map-get($colors, blue--800) !default;
$color-blue--900: map-get($colors, blue--900) !default;

// Green variants

// Base color from brand palette. All color scale colors generated from this.
// Internal use only: Use $color-green--500 in all components to reference
// the base green.

$color-green: map-get($colors, green) !default; // Luminosity 501

$color-green--050: map-get($colors, green--050) !default;
$color-green--100: map-get($colors, green--100) !default;
$color-green--200: map-get($colors, green--200) !default;
$color-green--300: map-get($colors, green--300) !default;
$color-green--400: map-get($colors, green--400) !default;
// Replacing generated color here with base brand color since they are
// perceivably the same. Generated value was #028a28
$color-green--500: map-get($colors, green) !default;
$color-green--600: map-get($colors, green--600) !default;
$color-green--700: map-get($colors, green--700) !default;
$color-green--800: map-get($colors, green--800) !default;
$color-green--900: map-get($colors, green--900) !default;

// Yellow variants

// Base color from brand palette. All color scale colors generated from this.
// Internal use only: Use $color-yellow--200 in all components to reference
// the base yellow.

$color-yellow: map-get($colors, yellow) !default; // Luminosity 209

$color-yellow--050: map-get($colors, yellow--050) !default;
$color-yellow--100: map-get($colors, yellow--100) !default;
// Replacing generated color here with base brand color since they are
// perceivably the same. Generated value was #f7be29
$color-yellow--200: map-get($colors, yellow--200) !default;
$color-yellow--300: map-get($colors, yellow--300) !default;
$color-yellow--400: map-get($colors, yellow--400) !default;
$color-yellow--500: map-get($colors, yellow--500) !default;
$color-yellow--600: map-get($colors, yellow--600) !default;
$color-yellow--700: map-get($colors, yellow--700) !default;
$color-yellow--800: map-get($colors, yellow--800) !default;
$color-yellow--900: map-get($colors, yellow--900) !default;

// Orange variants

// Base color from brand palette. All color scale colors generated from this.
// Internal use only: Use $color-orange--500 in all components to reference
// the base orange.

$color-orange: map-get($colors, orange) !default; // Luminosity 501

$color-orange--050: map-get($colors, orange--050) !default;
$color-orange--100: map-get($colors, orange--100) !default;
$color-orange--200: map-get($colors, orange--200) !default;
$color-orange--300: map-get($colors, orange--300) !default;
$color-orange--400: map-get($colors, orange--400) !default;
// Replacing generated color here with base brand color since they are
// perceivably the same. Generated value was #df3704
$color-orange--500: map-get($colors, orange) !default;
$color-orange--600: map-get($colors, orange--600) !default;
$color-orange--700: map-get($colors, orange--700) !default;
$color-orange--800: map-get($colors, orange--800) !default;
$color-orange--900: map-get($colors, orange--900) !default;

// Global spacing units

$spacing-unit: .5rem !default;        // 8px

$xxs: $spacing-unit/2 !default;       // 4px
$xs: $spacing-unit !default;          // 8px
$sm: $spacing-unit * 2 !default;      // 16px Base
$md: $spacing-unit * 3 !default;      // 24px
$lg: $spacing-unit * 4 !default;      // 32px
$xl: $spacing-unit * 5 !default;      // 40px
$xxl: $spacing-unit * 8 !default;     // 64px

// Global width units derived from spacing units

$width-base: $xxl !default;    // 64px

$width-map: (
  xxs: $width-base,            // 64px Base
  xs: $width-base * 2,         // 128px
  sm: $width-base * 3,         // 192px
  md: $width-base * 4,         // 256px
  lg: $width-base * 5,         // 320px
  xl: $width-base * 6,         // 384px
  xxl: $width-base * 8         // 512px
) !default;

$width-xxs: map-get($width-map, 'xxs');
$width-xs: map-get($width-map, 'xs');
$width-sm: map-get($width-map, 'sm');
$width-md: map-get($width-map, 'md');
$width-lg: map-get($width-map, 'lg');
$width-xl: map-get($width-map, 'xl');
$width-xxl: map-get($width-map, 'xxl');

// Global breakpoints

$breakpoints: (
  sm: (480em/16),
  md: (740em/16),
  lg: (1080em/16),
  xl: (1260em/16),
  xxl: (1400em/16)
) !default;

$breakpoint-sm: map-get($breakpoints, 'sm');
$breakpoint-md: map-get($breakpoints, 'md');
$breakpoint-lg: map-get($breakpoints, 'lg');
$breakpoint-xl: map-get($breakpoints, 'xl');
$breakpoint-xxl: map-get($breakpoints, 'xxl');

// z-index map
// Starts and 0 and works up to 1000. Leaving some space between intervals
// here so that we can add fine tune adjustments when/if needed
// but, hopefully not.
//
// E.g. z-250: 250.

$z-index: (
  z-0: 0,
  z-100: 100,
  z-200: 200,
  z-300: 300,
  z-400: 400,
  z-500: 500,
  z-600: 600,
  z-700: 700,
  z-800: 800,
  z-900: 900,
  z-1000: 1000
) !default;

// Standard shadow(s)

$shadow-base: 0 1px 3px 2px rgba(36, 49, 66, .1);<|MERGE_RESOLUTION|>--- conflicted
+++ resolved
@@ -73,18 +73,17 @@
   white: #ffffff,
   cream: #edebeb,
   crimson: #990000,
-  black: #333333,
-  black--050: #fafafa,
-  black--100: #eeeeee,
-  black--150: #eaeaea,
-  black--200: #dddddd,
-  black--300: #cccccc,
-  black--400: #aaaaaa,
-  black--500: #999999,
-  black--600: #777777,
-  black--700: #666666,
-  black--800: #555555,
-  black--900: #444444,
+  black: #243142,
+  black--050: #f7f7f8,
+  black--100: #ebecee,
+  black--200: #c4c7cc,
+  black--300: #a7abb3,
+  black--400: #8b919b,
+  black--500: #707784,
+  black--600: #565f6d,
+  black--700: #3d4757,
+  black--800: #243142, //color-black
+  black--900: #161c24,
   blue: #006298,
   blue--050: #edf1f6,
   blue--100: #dce3ee,
@@ -139,46 +138,18 @@
 $color-crimson: map-get($colors, crimson) !default;
 
 // Black variants
-<<<<<<< HEAD
+
 $color-black: map-get($colors, black) !default;
-
-// NOTE: Standardize the way we are using variants less than 100.
-$color-black--050: map-get($colors, black--050) !default;
-$color-black--100: map-get($colors, black--100) !default;
-
-// NOTE: This black variant is an outlier. We don't include a "--150"
-// variant with the other colors, but this color has worked really well
-// for border colors on components like the header, etc.
-// We could revisit and see if it makes sense to remove and replace any
-// references moving forward.
-
-$color-black--150: map-get($colors, black--150) !default;
+$color-black--050: map-get($colors, black--050) !default; // Lightened slightly to use for backgrounds
+$color-black--100: map-get($colors, black--100) !default; // Lightened slightly
 $color-black--200: map-get($colors, black--200) !default;
 $color-black--300: map-get($colors, black--300) !default;
-$color-black--400: map-get($colors, black--400) !default;
+$color-black--400: map-get($colors, black--400) !default; //Meets 3.5 contrast ratio for non-text interactive elements (form borders)
 $color-black--500: map-get($colors, black--500) !default;
 $color-black--600: map-get($colors, black--600) !default;
 $color-black--700: map-get($colors, black--700) !default;
 $color-black--800: map-get($colors, black--800) !default;
 $color-black--900: map-get($colors, black--900) !default;
-
-// Use this when you need a default (darkest) black.
-$color-black--rich: #000000 !default;
-=======
-
-$color-black: #243142 !default;
-
-$color-black--050: #f7f7f8 !default; // Lightened slightly to use for backgrounds
-$color-black--100: #ebecee !default; // Lightened slightly
-$color-black--200: #c4c7cc !default;
-$color-black--300: #a7abb3 !default;
-$color-black--400: #8b919b !default; //Meets 3.5 contrast ratio for non-text interactive elements (form borders)
-$color-black--500: #707784 !default;
-$color-black--600: #565f6d !default;
-$color-black--700: #3d4757 !default;
-$color-black--800: $color-black !default;
-$color-black--900: #161c24 !default;
->>>>>>> 74d63fcc
 
 // Blue variants (See note above about "Midnight") $color-blue--600 = new Midnight
 
