// Copyright (C) 2018 The Trustees of Indiana University
// SPDX-License-Identifier: BSD-3-Clause

@use 'core' as *;

// These Sass maps are used for all the basic row set up.

// Row columns map
$row-columns: (
  '1': 8.333,
  '2': 16.6667,
  '3': 25,
  '4': 33.3333,
  '5': 41.6667,
  '6': 50,
  '7': 58.3333,
  '8': 66.6667,
  '9': 75,
  '10': 83.3333,
  '11': 91.6667,
  '12': 100
);

// Row sizes map.
//
// These are the max-widths of the row. Feel free to add more
// sizes/key: value pairs that can then be used on the .row container
// like, .row--yournewsize.

$row-widths: (
  'sm': 640px,
  'md': 1024px,
  'lg': 1140px,
  'xl': 1380px
);

<<<<<<< HEAD
// Global grid gutter. Set this to half of what you want the final gutter to be.
$gutter: $spacing-md / 2;
=======
// Global row gutter. Set this to half of what you want the final gutter to be.
$gutter: $md / 2;
>>>>>>> cb89743f

// Starting on some mixins to build row classes and to make
// available for those who want to use the Sass source
// source files in their app.

@mixin container($width: 100%) {
  margin-left: auto !important;
  margin-right: auto !important;
  max-width: $width;
  padding-left: $gutter * 2;
  padding-right: $gutter * 2;
}

@mixin row {
  display: flex;
  flex-wrap: wrap;
  margin: 0 ($gutter/-1);
}

/**
 * Container variants
 */

@each $key, $value in $row-widths {
  .#{$prefix}-container-#{$key} {
    @include container($value);
  }
}

/**
 * The main row container. It's width is fluid by default.
 */

// TODO: refactor the other row__cols-* classes into mixins for those
// that want to use the Sass source in their app.

@mixin cols {
  flex-basis: 0;
  flex-grow: 1;
  max-width: 100%;
  padding: 0 $gutter;
  position: relative;
}

.#{$prefix}-row {
  @include row;

  &--loose {
    margin: 0 ($gutter * -1.66);
  }

  &--loose > [class^='#{$prefix}-cols'] {
    padding: 0 ($gutter * 1.66);
  }

  &--tight {
    margin: 0 ($gutter * -.75);
  }

  &--tight > [class^='#{$prefix}-cols'] {
    padding: 0 ($gutter * .75);
  }

  .#{$prefix}-cols {
    @include cols;
  }

  .#{$prefix}-cols--last {
    margin-left: auto;
  }

  [class^='#{$prefix}-cols'] {
    /**
     * This keeps the row from collapsing when cols inside are too
     * big for their parent .#{$prefix}-row__cols.
     */
    min-width: 0;
  }
}

/**
 * This modifier will right align row__cols(s) that add up to less
 * than 12 columns in total.
 */

.#{$prefix}-cols--right {
  justify-content: flex-end;
}

%auto-row-props {
  padding: 0 $gutter;
  position: relative;
  width: 100%;
}

<<<<<<< HEAD
@each $variable, $size in $breakpoints {
  .#{$prefix}-grid__item-#{$variable} {
    @extend %auto-grid-props;
  }
}

@each $variable, $size in $breakpoints {
  @include mq($size) {
    .#{$prefix}-grid__item-#{$variable} {
      max-width: 100%;
=======
@each $bp-name, $bp-size in $breakpoints {
  .#{$prefix}-cols-#{$bp-name} {
    @extend %auto-row-props;
  }
}

@each $bp-name, $bp-size in $breakpoints {
  @include mq($bp-size) {
    .#{$prefix}-cols-#{$bp-name} {
>>>>>>> cb89743f
      flex-basis: 0;
      flex-grow: 1;
      max-width: 100%;
    }
  }
}

/**
 * Build the base row cols classes. These will make
 * row cols span the same number of columns at ALL
 * screen sizes.
 */

/**
 * We need to extend these properties on to all of the responsive row
 * classes on mobile first so we'll define them here in a silent class
 * and let Sass build the comma-separated list of selectors
 */

%cols-properties {
  padding: 0 $gutter;
  position: relative;
  width: 100%;
}

@each $columns, $width in $row-columns {
  .#{$prefix}-cols-#{$columns} {
    flex-basis: $width * 1%;
    max-width: $width * 1%;

    @extend %cols-properties;
  }
}

/**
 * Now loop through all the breakpoints.
 */

/* stylelint-disable */
<<<<<<< HEAD


@each $variable, $size in $breakpoints {
  @each $columns, $width in $grid-columns {
    .#{$prefix}-grid__item-#{$columns}-#{$variable}-up {
      @extend %item-properties;
    }
  }
}

@each $variable, $size in $breakpoints {
  @if $variable == 'breakpoint-sm' {
    @each $columns, $width in $grid-columns {
      .#{$prefix}-grid__item-#{$columns}-sm-up {
=======
@each $bp-name, $bp-size in $breakpoints {
  @each $columns, $width in $row-columns {
    .#{$prefix}-cols-#{$columns}-#{$bp-name} {
      @extend %cols-properties;
    }
  }
}

@each $bp-name, $bp-size in $breakpoints {
  @if $bp-name == 'sm' {
    @each $columns, $width in $row-columns {
      .#{$prefix}-cols-#{$columns}-sm {
>>>>>>> cb89743f
        flex-basis: $width * 1%;
        max-width: $width * 1%;
      }
    }
  }

  @else {
<<<<<<< HEAD
    @include mq($size) {
      @each $columns, $width in $grid-columns {
        .#{$prefix}-grid__item-#{$columns}-#{$variable}-up {
=======
    @include mq($bp-size) {
      @each $columns, $width in $row-columns {
        .#{$prefix}-cols-#{$columns}-#{$bp-name} {
>>>>>>> cb89743f
          flex-basis: $width * 1%;
          max-width: $width * 1%;
        }
      }
    }
  }
}

// Push and pull utilities

@each $columns, $width in $row-columns {
  .#{$prefix}-cols-push-#{$columns} {
    left: $width * 1%;
  }
}

@each $columns, $width in $row-columns {
  .#{$prefix}-cols-pull-#{$columns} {
    right: $width * 1%;
  }
}

<<<<<<< HEAD
// NOTE: This is sort of repetitive because you could use the number
// suffix only (see above) to push and pull on small screens,
// but it seems like both should have the same behavior
// as a convenience.

@each $variable, $size in $breakpoints {
  @if $size == 'breakpoint-sm' {
    @each $columns, $width in $grid-columns {
      .#{$prefix}-grid__item-push-#{$columns}-#{$variable} {
=======
@each $bp-name, $bp-size in $breakpoints {
  // NOTE: This is sort of repetitive because you could use the number
  // suffix only (see above) to push and pull on small screens,
  // but it seems like both should have the same behavior
  // as a convenience.
  @if $bp-name == 'sm' {
    @each $columns, $width in $row-columns {
      .#{$prefix}-cols-push-#{$columns}-#{$bp-name} {
>>>>>>> cb89743f
        left: $width * 1%;
      }
    }

<<<<<<< HEAD
    @each $columns, $width in $grid-columns {
      .#{$prefix}-grid__item-pull-#{$columns}-#{$variable} {
=======
    @each $columns, $width in $row-columns {
      .#{$prefix}-cols-pull-#{$columns}-#{$bp-name} {
>>>>>>> cb89743f
        right: $width * 1%;
      }
    }
  }

  @else {
<<<<<<< HEAD
    @include mq($size) {
      @each $columns, $width in $grid-columns {
        .#{$prefix}-grid__item-push-#{$columns}-#{$variable} {
=======
    @include mq($bp-size) {
      @each $columns, $width in $row-columns {
        .#{$prefix}-cols-push-#{$columns}-#{$bp-name} {
>>>>>>> cb89743f
          left: $width * 1%;
        }
      }

<<<<<<< HEAD
      @each $columns, $width in $grid-columns {
        .#{$prefix}-grid__item-pull-#{$columns}-#{$variable} {
=======
      @each $columns, $width in $row-columns {
        .#{$prefix}-cols-pull-#{$columns}-#{$bp-name} {
>>>>>>> cb89743f
          right: $width * 1%;
        }
      }
    }
  }
}

/* stylelint-enable */<|MERGE_RESOLUTION|>--- conflicted
+++ resolved
@@ -34,13 +34,8 @@
   'xl': 1380px
 );
 
-<<<<<<< HEAD
 // Global grid gutter. Set this to half of what you want the final gutter to be.
 $gutter: $spacing-md / 2;
-=======
-// Global row gutter. Set this to half of what you want the final gutter to be.
-$gutter: $md / 2;
->>>>>>> cb89743f
 
 // Starting on some mixins to build row classes and to make
 // available for those who want to use the Sass source
@@ -136,28 +131,15 @@
   width: 100%;
 }
 
-<<<<<<< HEAD
-@each $variable, $size in $breakpoints {
-  .#{$prefix}-grid__item-#{$variable} {
-    @extend %auto-grid-props;
+@each $variable, $size in $breakpoints {
+  .#{$prefix}-cols-#{$variable} {
+    @extend %auto-row-props;
   }
 }
 
 @each $variable, $size in $breakpoints {
   @include mq($size) {
-    .#{$prefix}-grid__item-#{$variable} {
-      max-width: 100%;
-=======
-@each $bp-name, $bp-size in $breakpoints {
-  .#{$prefix}-cols-#{$bp-name} {
-    @extend %auto-row-props;
-  }
-}
-
-@each $bp-name, $bp-size in $breakpoints {
-  @include mq($bp-size) {
-    .#{$prefix}-cols-#{$bp-name} {
->>>>>>> cb89743f
+    .#{$prefix}-cols-#{$variable} {
       flex-basis: 0;
       flex-grow: 1;
       max-width: 100%;
@@ -197,35 +179,18 @@
  */
 
 /* stylelint-disable */
-<<<<<<< HEAD
-
-
-@each $variable, $size in $breakpoints {
-  @each $columns, $width in $grid-columns {
-    .#{$prefix}-grid__item-#{$columns}-#{$variable}-up {
-      @extend %item-properties;
+@each $variable, $size in $breakpoints {
+  @each $columns, $width in $row-columns {
+    .#{$prefix}-cols-#{$columns}-#{$variable}-up {
+      @extend %cols-properties;
     }
   }
 }
 
 @each $variable, $size in $breakpoints {
   @if $variable == 'breakpoint-sm' {
-    @each $columns, $width in $grid-columns {
-      .#{$prefix}-grid__item-#{$columns}-sm-up {
-=======
-@each $bp-name, $bp-size in $breakpoints {
-  @each $columns, $width in $row-columns {
-    .#{$prefix}-cols-#{$columns}-#{$bp-name} {
-      @extend %cols-properties;
-    }
-  }
-}
-
-@each $bp-name, $bp-size in $breakpoints {
-  @if $bp-name == 'sm' {
     @each $columns, $width in $row-columns {
       .#{$prefix}-cols-#{$columns}-sm {
->>>>>>> cb89743f
         flex-basis: $width * 1%;
         max-width: $width * 1%;
       }
@@ -233,15 +198,9 @@
   }
 
   @else {
-<<<<<<< HEAD
     @include mq($size) {
-      @each $columns, $width in $grid-columns {
-        .#{$prefix}-grid__item-#{$columns}-#{$variable}-up {
-=======
-    @include mq($bp-size) {
       @each $columns, $width in $row-columns {
-        .#{$prefix}-cols-#{$columns}-#{$bp-name} {
->>>>>>> cb89743f
+        .#{$prefix}-cols-#{$columns}-#{$variable}-up {
           flex-basis: $width * 1%;
           max-width: $width * 1%;
         }
@@ -264,7 +223,6 @@
   }
 }
 
-<<<<<<< HEAD
 // NOTE: This is sort of repetitive because you could use the number
 // suffix only (see above) to push and pull on small screens,
 // but it seems like both should have the same behavior
@@ -272,55 +230,29 @@
 
 @each $variable, $size in $breakpoints {
   @if $size == 'breakpoint-sm' {
-    @each $columns, $width in $grid-columns {
-      .#{$prefix}-grid__item-push-#{$columns}-#{$variable} {
-=======
-@each $bp-name, $bp-size in $breakpoints {
-  // NOTE: This is sort of repetitive because you could use the number
-  // suffix only (see above) to push and pull on small screens,
-  // but it seems like both should have the same behavior
-  // as a convenience.
-  @if $bp-name == 'sm' {
     @each $columns, $width in $row-columns {
-      .#{$prefix}-cols-push-#{$columns}-#{$bp-name} {
->>>>>>> cb89743f
+      .#{$prefix}-cols-push-#{$columns}-#{$variable} {
         left: $width * 1%;
       }
     }
 
-<<<<<<< HEAD
-    @each $columns, $width in $grid-columns {
-      .#{$prefix}-grid__item-pull-#{$columns}-#{$variable} {
-=======
     @each $columns, $width in $row-columns {
-      .#{$prefix}-cols-pull-#{$columns}-#{$bp-name} {
->>>>>>> cb89743f
+      .#{$prefix}-cols-pull-#{$columns}-#{$variable} {
         right: $width * 1%;
       }
     }
   }
 
   @else {
-<<<<<<< HEAD
     @include mq($size) {
-      @each $columns, $width in $grid-columns {
-        .#{$prefix}-grid__item-push-#{$columns}-#{$variable} {
-=======
-    @include mq($bp-size) {
       @each $columns, $width in $row-columns {
-        .#{$prefix}-cols-push-#{$columns}-#{$bp-name} {
->>>>>>> cb89743f
+        .#{$prefix}-cols-push-#{$columns}-#{$variable} {
           left: $width * 1%;
         }
       }
 
-<<<<<<< HEAD
-      @each $columns, $width in $grid-columns {
-        .#{$prefix}-grid__item-pull-#{$columns}-#{$variable} {
-=======
       @each $columns, $width in $row-columns {
-        .#{$prefix}-cols-pull-#{$columns}-#{$bp-name} {
->>>>>>> cb89743f
+        .#{$prefix}-cols-pull-#{$columns}-#{$variable} {
           right: $width * 1%;
         }
       }
