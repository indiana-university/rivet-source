--- conflicted
+++ resolved
@@ -33,70 +33,26 @@
   flex-wrap: wrap;
 }
 
-<<<<<<< HEAD
-.#{$prefix}-list-description-1 {
-  margin: 0;
-
-  &__term {
-    font-weight: $font-weight-bold;
-    margin-top: $spacing-sm;
-
-    & + & {
-      margin-top: 0;
-    }
-  }
-
-  &__details {
-    margin-left: 0;
-  }
-}
-
-:where(.#{$prefix}-list-description-2) {
-  margin: 0;
-
-  dt {
-    font-weight: $font-weight-bold;
-    margin-top: $spacing-sm;
-  }
-
-  dt + dt {
-    margin-top: 0;
-  }
-
-  dd {
-    margin-left: 0;
-  }
-}
-
-.#{$prefix}-list-description-3 {
-  margin: 0;
-
-  dt {
-    font-weight: $font-weight-bold;
-    margin-top: $spacing-sm;
-  }
-
-  dt + dt {
-    margin-top: 0;
-  }
-
-  dd {
-    margin-left: 0;
-  }
-}
-
-.dt-test {
-  font-weight: normal;
-  margin-top: 2rem;
-}
-
-.dd-test {
-  margin-left: 1rem;
-=======
 .#{$prefix}-list-reset {
   list-style: '';
   margin-top: 0;
   margin-bottom: 0;
   padding-left: 0;
->>>>>>> 713a7473
+}
+
+.#{$prefix}-list-description {
+  margin: 0;
+
+  :where(dt) {
+    font-weight: $font-weight-bold;
+    margin-top: $spacing-sm;
+  }
+
+  :where(dt + dt) {
+    margin-top: 0;
+  }
+
+  :where(dd) {
+    margin-left: 0;
+  }
 }