--- conflicted
+++ resolved
@@ -142,20 +142,12 @@
  * Build the fractal UI with all components and CSS compiled.
  */
 
-<<<<<<< HEAD
 gulp.task('build', function(cb) {
-    runSequence('sass', 'images', 'fractal:build', 'prefix', cb);
+    runSequence('sass', 'images', 'js', 'fractal:build', 'prefix', cb);
 });
-=======
-gulp.task('build', ['sass', 'images', 'js', 'fractal:build']);
->>>>>>> 7b76436f
 
 /**
  * Default development task
  */
 
-<<<<<<< HEAD
-gulp.task('default', ['sass:lint', 'sass', 'fractal:start', 'sass:watch', 'images:watch']);
-=======
-gulp.task('default', ['sass', 'js', 'fractal:start', 'sass:watch', 'images:watch', 'js:watch']);
->>>>>>> 7b76436f
+gulp.task('default', ['sass:lint', 'sass', 'js', 'fractal:start', 'sass:watch', 'images:watch', 'js:watch']);